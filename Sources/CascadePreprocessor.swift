--- conflicted
+++ resolved
@@ -24,14 +24,9 @@
 
 import UIKit
 
-<<<<<<< HEAD
 
 public class CascadePreprocessor:BasePreprocessor {
   public enum CascadeDirection{
-=======
-public class CascadePreprocessor: HeroPreprocessor {
-  public enum CascadeDirection {
->>>>>>> dd58e4a7
     case topToBottom
     case bottomToTop
     case leftToRight
@@ -71,21 +66,12 @@
     }
   }
 
-<<<<<<< HEAD
   override public func process(fromViews:[UIView], toViews:[UIView]) {
     process(views:fromViews)
     process(views:toViews)
   }
   
   private func process(views:[UIView]){
-=======
-  public func process(context: HeroContext, fromViews: [UIView], toViews: [UIView]) {
-    process(context:context, views:fromViews)
-    process(context:context, views:toViews)
-  }
-
-  private func process(context: HeroContext, views: [UIView]) {
->>>>>>> dd58e4a7
     for (viewIndex, fv) in views.enumerated() {
       guard let (deltaTime, direction, delayMatchedViews) = context[fv]?.cascade else { continue }
 
