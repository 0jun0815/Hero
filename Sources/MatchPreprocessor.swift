--- conflicted
+++ resolved
@@ -22,15 +22,9 @@
 
 import UIKit
 
-<<<<<<< HEAD
 public class MatchPreprocessor:BasePreprocessor {
   override public func process(fromViews:[UIView], toViews:[UIView]) {
     for tv in toViews{
-=======
-public class MatchPreprocessor: HeroPreprocessor {
-  public func process(context: HeroContext, fromViews: [UIView], toViews: [UIView]) {
-    for tv in toViews {
->>>>>>> dd58e4a7
       guard let id = tv.heroID, let fv = context.sourceView(for: id) else { continue }
 
       var tvState = context[tv] ?? HeroTargetState()
