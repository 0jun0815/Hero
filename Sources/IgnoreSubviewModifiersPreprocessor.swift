--- conflicted
+++ resolved
@@ -22,7 +22,6 @@
 
 import UIKit
 
-<<<<<<< HEAD
 public class IgnoreSubviewModifiersPreprocessor:BasePreprocessor {
   override public func process(fromViews:[UIView], toViews:[UIView]) {
     process(views:fromViews)
@@ -31,16 +30,6 @@
   
   private func process(views:[UIView]){
     for (viewIndex, view) in views.enumerated(){
-=======
-public class IgnoreSubviewModifiersPreprocessor: HeroPreprocessor {
-  public func process(context: HeroContext, fromViews: [UIView], toViews: [UIView]) {
-    process(context:context, views:fromViews)
-    process(context:context, views:toViews)
-  }
-
-  private func process(context: HeroContext, views: [UIView]) {
-    for (viewIndex, view) in views.enumerated() {
->>>>>>> dd58e4a7
       guard let recursive = context[view]?.ignoreSubviewModifiers else { continue }
       var parentView = view
       if let _  = view as? UITableView, let wrapperView = view.subviews.get(0) {
