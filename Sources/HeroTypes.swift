// The MIT License (MIT)
//
// Copyright (c) 2016 Luke Zhao <me@lkzhao.com>
//
// Permission is hereby granted, free of charge, to any person obtaining a copy
// of this software and associated documentation files (the "Software"), to deal
// in the Software without restriction, including without limitation the rights
// to use, copy, modify, merge, publish, distribute, sublicense, and/or sell
// copies of the Software, and to permit persons to whom the Software is
// furnished to do so, subject to the following conditions:
//
// The above copyright notice and this permission notice shall be included in
// all copies or substantial portions of the Software.
//
// THE SOFTWARE IS PROVIDED "AS IS", WITHOUT WARRANTY OF ANY KIND, EXPRESS OR
// IMPLIED, INCLUDING BUT NOT LIMITED TO THE WARRANTIES OF MERCHANTABILITY,
// FITNESS FOR A PARTICULAR PURPOSE AND NONINFRINGEMENT. IN NO EVENT SHALL THE
// AUTHORS OR COPYRIGHT HOLDERS BE LIABLE FOR ANY CLAIM, DAMAGES OR OTHER
// LIABILITY, WHETHER IN AN ACTION OF CONTRACT, TORT OR OTHERWISE, ARISING FROM,
// OUT OF OR IN CONNECTION WITH THE SOFTWARE OR THE USE OR OTHER DEALINGS IN
// THE SOFTWARE.

import UIKit

public protocol HeroPreprocessor {
<<<<<<< HEAD
  func process(fromViews:[UIView], toViews:[UIView])
}

public protocol HeroAnimator {
  func canAnimate(view:UIView, appearing:Bool) -> Bool
  func animate(fromViews:[UIView], toViews:[UIView]) -> TimeInterval
  func clean()
  
  func seekTo(timePassed:TimeInterval)
  func resume(timePassed:TimeInterval, reverse:Bool) -> TimeInterval
  func apply(state:HeroTargetState, to view:UIView)
}

public protocol HeroProgressUpdateObserver {
  func heroDidUpdateProgress(progress:Double)
}

@objc public protocol HeroViewControllerDelegate{
  @objc optional func heroWillStartAnimatingFrom(viewController:UIViewController)
  @objc optional func heroDidEndAnimatingFrom(viewController:UIViewController)
  
=======
  func process(context: HeroContext, fromViews: [UIView], toViews: [UIView])
}

public protocol HeroAnimator {
  func canAnimate(context: HeroContext, view: UIView, appearing: Bool) -> Bool
  func animate(context: HeroContext, fromViews: [UIView], toViews: [UIView]) -> TimeInterval
  func clean()

  func seekTo(timePassed: TimeInterval)
  func resume(timePassed: TimeInterval, reverse: Bool) -> TimeInterval
  func temporarilySet(view: UIView, targetState: HeroTargetState)
}

@objc public protocol HeroViewControllerDelegate {
  @objc optional func wantInteractiveHeroTransition() -> Bool

  @objc optional func heroWillStartAnimatingFrom(viewController: UIViewController)
  @objc optional func heroDidEndAnimatingFrom(viewController: UIViewController)

>>>>>>> dd58e4a7
  @objc optional func heroWillStartTransition()
  @objc optional func heroDidEndTransition()

  @objc optional func heroWillStartAnimatingTo(viewController: UIViewController)
  @objc optional func heroDidEndAnimatingTo(viewController: UIViewController)
}<|MERGE_RESOLUTION|>--- conflicted
+++ resolved
@@ -23,7 +23,6 @@
 import UIKit
 
 public protocol HeroPreprocessor {
-<<<<<<< HEAD
   func process(fromViews:[UIView], toViews:[UIView])
 }
 
@@ -45,27 +44,6 @@
   @objc optional func heroWillStartAnimatingFrom(viewController:UIViewController)
   @objc optional func heroDidEndAnimatingFrom(viewController:UIViewController)
   
-=======
-  func process(context: HeroContext, fromViews: [UIView], toViews: [UIView])
-}
-
-public protocol HeroAnimator {
-  func canAnimate(context: HeroContext, view: UIView, appearing: Bool) -> Bool
-  func animate(context: HeroContext, fromViews: [UIView], toViews: [UIView]) -> TimeInterval
-  func clean()
-
-  func seekTo(timePassed: TimeInterval)
-  func resume(timePassed: TimeInterval, reverse: Bool) -> TimeInterval
-  func temporarilySet(view: UIView, targetState: HeroTargetState)
-}
-
-@objc public protocol HeroViewControllerDelegate {
-  @objc optional func wantInteractiveHeroTransition() -> Bool
-
-  @objc optional func heroWillStartAnimatingFrom(viewController: UIViewController)
-  @objc optional func heroDidEndAnimatingFrom(viewController: UIViewController)
-
->>>>>>> dd58e4a7
   @objc optional func heroWillStartTransition()
   @objc optional func heroDidEndTransition()
 
