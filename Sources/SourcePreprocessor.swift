// The MIT License (MIT)
//
// Copyright (c) 2016 Luke Zhao <me@lkzhao.com>
//
// Permission is hereby granted, free of charge, to any person obtaining a copy
// of this software and associated documentation files (the "Software"), to deal
// in the Software without restriction, including without limitation the rights
// to use, copy, modify, merge, publish, distribute, sublicense, and/or sell
// copies of the Software, and to permit persons to whom the Software is
// furnished to do so, subject to the following conditions:
//
// The above copyright notice and this permission notice shall be included in
// all copies or substantial portions of the Software.
//
// THE SOFTWARE IS PROVIDED "AS IS", WITHOUT WARRANTY OF ANY KIND, EXPRESS OR
// IMPLIED, INCLUDING BUT NOT LIMITED TO THE WARRANTIES OF MERCHANTABILITY,
// FITNESS FOR A PARTICULAR PURPOSE AND NONINFRINGEMENT. IN NO EVENT SHALL THE
// AUTHORS OR COPYRIGHT HOLDERS BE LIABLE FOR ANY CLAIM, DAMAGES OR OTHER
// LIABILITY, WHETHER IN AN ACTION OF CONTRACT, TORT OR OTHERWISE, ARISING FROM,
// OUT OF OR IN CONNECTION WITH THE SOFTWARE OR THE USE OR OTHER DEALINGS IN
// THE SOFTWARE.

import UIKit

<<<<<<< HEAD
class SourcePreprocessor:BasePreprocessor {
  override public func process(fromViews:[UIView], toViews:[UIView]) {
    for fv in fromViews{
=======
class SourcePreprocessor: HeroPreprocessor {
  public func process(context: HeroContext, fromViews: [UIView], toViews: [UIView]) {
    for fv in fromViews {
>>>>>>> dd58e4a7
      guard let id = context[fv]?.source,
            let tv = context.destinationView(for: id) else { continue }
      prepareFor(view: fv, targetView: tv)
    }
    for tv in toViews {
      guard let id = context[tv]?.source,
            let fv = context.sourceView(for: id) else { continue }
      prepareFor(view: tv, targetView: fv)
    }
  }
}

extension SourcePreprocessor {
<<<<<<< HEAD
  
  fileprivate func prepareFor(view:UIView, targetView:UIView){
=======

  fileprivate func prepareFor(view: UIView, targetView: UIView, context: HeroContext) {
>>>>>>> dd58e4a7
    let targetPos = context.container.convert(targetView.layer.position, from: targetView.superview!)

    var state = context[view]!

    // remove incompatible options
    state.transform = nil
    state.size = nil

    state.position = targetPos
    if view.bounds.size != targetView.bounds.size {
      state.size = targetView.bounds.size
    }
    if view.layer.cornerRadius != targetView.layer.cornerRadius {
      state.cornerRadius = targetView.layer.cornerRadius
    }
    if view.layer.transform != targetView.layer.transform {
      state.transform = targetView.layer.transform
    }
    context[view] = state
  }
}<|MERGE_RESOLUTION|>--- conflicted
+++ resolved
@@ -22,15 +22,9 @@
 
 import UIKit
 
-<<<<<<< HEAD
 class SourcePreprocessor:BasePreprocessor {
   override public func process(fromViews:[UIView], toViews:[UIView]) {
     for fv in fromViews{
-=======
-class SourcePreprocessor: HeroPreprocessor {
-  public func process(context: HeroContext, fromViews: [UIView], toViews: [UIView]) {
-    for fv in fromViews {
->>>>>>> dd58e4a7
       guard let id = context[fv]?.source,
             let tv = context.destinationView(for: id) else { continue }
       prepareFor(view: fv, targetView: tv)
@@ -44,13 +38,8 @@
 }
 
 extension SourcePreprocessor {
-<<<<<<< HEAD
   
   fileprivate func prepareFor(view:UIView, targetView:UIView){
-=======
-
-  fileprivate func prepareFor(view: UIView, targetView: UIView, context: HeroContext) {
->>>>>>> dd58e4a7
     let targetPos = context.container.convert(targetView.layer.position, from: targetView.superview!)
 
     var state = context[view]!
