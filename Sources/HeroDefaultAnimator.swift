// The MIT License (MIT)
//
// Copyright (c) 2016 Luke Zhao <me@lkzhao.com>
//
// Permission is hereby granted, free of charge, to any person obtaining a copy
// of this software and associated documentation files (the "Software"), to deal
// in the Software without restriction, including without limitation the rights
// to use, copy, modify, merge, publish, distribute, sublicense, and/or sell
// copies of the Software, and to permit persons to whom the Software is
// furnished to do so, subject to the following conditions:
//
// The above copyright notice and this permission notice shall be included in
// all copies or substantial portions of the Software.
//
// THE SOFTWARE IS PROVIDED "AS IS", WITHOUT WARRANTY OF ANY KIND, EXPRESS OR
// IMPLIED, INCLUDING BUT NOT LIMITED TO THE WARRANTIES OF MERCHANTABILITY,
// FITNESS FOR A PARTICULAR PURPOSE AND NONINFRINGEMENT. IN NO EVENT SHALL THE
// AUTHORS OR COPYRIGHT HOLDERS BE LIABLE FOR ANY CLAIM, DAMAGES OR OTHER
// LIABILITY, WHETHER IN AN ACTION OF CONTRACT, TORT OR OTHERWISE, ARISING FROM,
// OUT OF OR IN CONNECTION WITH THE SOFTWARE OR THE USE OR OTHER DEALINGS IN
// THE SOFTWARE.

import UIKit

<<<<<<< HEAD
public class HeroDefaultAnimator:HeroAnimator{
  var context:HeroContext { return Hero.shared.context }
  var viewContexts:[UIView: HeroDefaultAnimatorViewContext] = [:]
=======
public class HeroDefaultAnimator: HeroAnimator {
  var context: HeroContext!
  var viewContexts: [UIView: HeroDefaultAnimatorViewContext] = [:]
>>>>>>> dd58e4a7

  public func seekTo(timePassed: TimeInterval) {
    for viewContext in viewContexts.values {
      viewContext.seek(timePassed: timePassed)
    }
  }

  public func resume(timePassed: TimeInterval, reverse: Bool) -> TimeInterval {
    var duration: TimeInterval = 0
    for (_, context) in viewContexts {
      context.resume(timePassed: timePassed, reverse: reverse)
      duration = max(duration, context.duration)
    }
    return duration
  }
<<<<<<< HEAD
  
  public func apply(state:HeroTargetState, to view:UIView){
=======

  public func temporarilySet(view: UIView, targetState: HeroTargetState) {
>>>>>>> dd58e4a7
    guard let context = viewContexts[view] else {
      print("HERO: unable to temporarily set to \(view). The view must be running at least one animation before it can be interactively changed")
      return
    }
    context.apply(state:state)
  }

<<<<<<< HEAD
  public func canAnimate(view:UIView, appearing:Bool) -> Bool{
=======
  public func canAnimate(context: HeroContext, view: UIView, appearing: Bool) -> Bool {
>>>>>>> dd58e4a7
    guard let state = context[view] else { return false }
    return state.position != nil ||
           state.size != nil ||
           state.transform != nil ||
           state.cornerRadius != nil ||
           state.opacity != nil
  }

<<<<<<< HEAD
  public func animate(fromViews:[UIView], toViews:[UIView]) -> TimeInterval{
    var duration:TimeInterval = 0
=======
  public func animate(context: HeroContext, fromViews: [UIView], toViews: [UIView]) -> TimeInterval {
    self.context = context

    var duration: TimeInterval = 0
>>>>>>> dd58e4a7

    // animate
    for v in fromViews {
      animate(view: v, appearing: false)
    }
    for v in toViews {
      animate(view: v, appearing: true)
    }

    for viewContext in viewContexts.values {
      duration = max(duration, viewContext.duration)
    }

    return duration
  }

  func animate(view: UIView, appearing: Bool) {
    let snapshot = context.snapshotView(for: view)
    let viewContext = HeroDefaultAnimatorViewContext(animator:self, snapshot: snapshot, targetState: context[view]!, appearing: appearing)
    viewContexts[view] = viewContext
  }
<<<<<<< HEAD
  
  public func clean(){
=======

  public func clean() {
    context = nil
>>>>>>> dd58e4a7
    viewContexts.removeAll()
  }
}<|MERGE_RESOLUTION|>--- conflicted
+++ resolved
@@ -22,15 +22,9 @@
 
 import UIKit
 
-<<<<<<< HEAD
 public class HeroDefaultAnimator:HeroAnimator{
   var context:HeroContext { return Hero.shared.context }
   var viewContexts:[UIView: HeroDefaultAnimatorViewContext] = [:]
-=======
-public class HeroDefaultAnimator: HeroAnimator {
-  var context: HeroContext!
-  var viewContexts: [UIView: HeroDefaultAnimatorViewContext] = [:]
->>>>>>> dd58e4a7
 
   public func seekTo(timePassed: TimeInterval) {
     for viewContext in viewContexts.values {
@@ -46,13 +40,8 @@
     }
     return duration
   }
-<<<<<<< HEAD
   
   public func apply(state:HeroTargetState, to view:UIView){
-=======
-
-  public func temporarilySet(view: UIView, targetState: HeroTargetState) {
->>>>>>> dd58e4a7
     guard let context = viewContexts[view] else {
       print("HERO: unable to temporarily set to \(view). The view must be running at least one animation before it can be interactively changed")
       return
@@ -60,11 +49,7 @@
     context.apply(state:state)
   }
 
-<<<<<<< HEAD
   public func canAnimate(view:UIView, appearing:Bool) -> Bool{
-=======
-  public func canAnimate(context: HeroContext, view: UIView, appearing: Bool) -> Bool {
->>>>>>> dd58e4a7
     guard let state = context[view] else { return false }
     return state.position != nil ||
            state.size != nil ||
@@ -73,15 +58,8 @@
            state.opacity != nil
   }
 
-<<<<<<< HEAD
   public func animate(fromViews:[UIView], toViews:[UIView]) -> TimeInterval{
     var duration:TimeInterval = 0
-=======
-  public func animate(context: HeroContext, fromViews: [UIView], toViews: [UIView]) -> TimeInterval {
-    self.context = context
-
-    var duration: TimeInterval = 0
->>>>>>> dd58e4a7
 
     // animate
     for v in fromViews {
@@ -103,14 +81,8 @@
     let viewContext = HeroDefaultAnimatorViewContext(animator:self, snapshot: snapshot, targetState: context[view]!, appearing: appearing)
     viewContexts[view] = viewContext
   }
-<<<<<<< HEAD
   
   public func clean(){
-=======
-
-  public func clean() {
-    context = nil
->>>>>>> dd58e4a7
     viewContexts.removeAll()
   }
 }