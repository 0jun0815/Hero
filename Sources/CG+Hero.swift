// The MIT License (MIT)
//
// Copyright (c) 2016 Luke Zhao <me@lkzhao.com>
//
// Permission is hereby granted, free of charge, to any person obtaining a copy
// of this software and associated documentation files (the "Software"), to deal
// in the Software without restriction, including without limitation the rights
// to use, copy, modify, merge, publish, distribute, sublicense, and/or sell
// copies of the Software, and to permit persons to whom the Software is
// furnished to do so, subject to the following conditions:
//
// The above copyright notice and this permission notice shall be included in
// all copies or substantial portions of the Software.
//
// THE SOFTWARE IS PROVIDED "AS IS", WITHOUT WARRANTY OF ANY KIND, EXPRESS OR
// IMPLIED, INCLUDING BUT NOT LIMITED TO THE WARRANTIES OF MERCHANTABILITY,
// FITNESS FOR A PARTICULAR PURPOSE AND NONINFRINGEMENT. IN NO EVENT SHALL THE
// AUTHORS OR COPYRIGHT HOLDERS BE LIABLE FOR ANY CLAIM, DAMAGES OR OTHER
// LIABILITY, WHETHER IN AN ACTION OF CONTRACT, TORT OR OTHERWISE, ARISING FROM,
// OUT OF OR IN CONNECTION WITH THE SOFTWARE OR THE USE OR OTHER DEALINGS IN
// THE SOFTWARE.

import MetalKit

internal struct KeySet<Key:Hashable, Value:Hashable> {
  var dict: [Key:Set<Value>] = [:]
  internal subscript(key: Key) -> Set<Value> {
    mutating get {
      if dict[key] == nil {
        dict[key] = Set<Value>()
      }
      return dict[key]!
    }
    set {
      dict[key] = newValue
    }
  }
}

internal extension CGSize {
  internal var center: CGPoint {
    return CGPoint(x: width / 2, y: height / 2)
  }
  internal var point: CGPoint {
    return CGPoint(x: width, y: height)
  }
  internal func transform(_ t: CGAffineTransform) -> CGSize {
    return self.applying(t)
  }
  internal func transform(_ t: CATransform3D) -> CGSize {
    return self.applying(CATransform3DGetAffineTransform(t))
  }
}

internal extension CGRect {
  internal var center: CGPoint {
    return CGPoint(x: origin.x + size.width/2, y: origin.y + size.height/2)
  }
  internal var bounds: CGRect {
    return CGRect(origin: CGPoint.zero, size: size)
  }
  init(center: CGPoint, size: CGSize) {
    self.init(x: center.x - size.width/2, y: center.y - size.height/2, width: size.width, height: size.height)
  }
}

extension CGFloat {
  internal func clamp(_ a: CGFloat, _ b: CGFloat) -> CGFloat {
    return self < a ? a : (self > b ? b : self)
  }
}
extension CGPoint {
  internal func translate(_ dx: CGFloat, dy: CGFloat) -> CGPoint {
    return CGPoint(x: self.x+dx, y: self.y+dy)
  }

  internal func transform(_ t: CGAffineTransform) -> CGPoint {
    return self.applying(t)
  }

  internal func transform(_ t: CATransform3D) -> CGPoint {
    return self.applying(CATransform3DGetAffineTransform(t))
  }

  internal func distance(_ b: CGPoint) -> CGFloat {
    return sqrt(pow(self.x - b.x, 2) + pow(self.y - b.y, 2))
  }
}

internal func + (left: CGPoint, right: CGPoint) -> CGPoint {
  return CGPoint(x: left.x + right.x, y: left.y + right.y)
}

internal func - (left: CGPoint, right: CGPoint) -> CGPoint {
  return CGPoint(x: left.x - right.x, y: left.y - right.y)
}

internal func / (left: CGPoint, right: CGFloat) -> CGPoint {
  return CGPoint(x: left.x/right, y: left.y/right)
}
<<<<<<< HEAD
internal func /(left: CGPoint, right: CGPoint) -> CGPoint {
  return CGPoint(x: left.x/right.x, y: left.y/right.y)
}
internal func *(left: CGPoint, right: CGFloat) -> CGPoint {
  return CGPoint(x: left.x*right, y: left.y*right)
}
internal func *(left: CGPoint, right: CGSize) -> CGPoint {
  return CGPoint(x: left.x*right.width, y: left.y*right.width)
}
internal func *(left: CGFloat, right: CGPoint) -> CGPoint {
=======

internal func * (left: CGPoint, right: CGFloat) -> CGPoint {
  return CGPoint(x: left.x*right, y: left.y*right)
}

internal func * (left: CGFloat, right: CGPoint) -> CGPoint {
>>>>>>> dd58e4a7
  return right * left
}

internal func * (left: CGPoint, right: CGPoint) -> CGPoint {
  return CGPoint(x: left.x*right.x, y: left.y*right.y)
}

internal prefix func - (point: CGPoint) -> CGPoint {
  return CGPoint.zero - point
}

internal func abs(_ p: CGPoint) -> CGPoint {
  return CGPoint(x: abs(p.x), y: abs(p.y))
}

internal func * (left: CGSize, right: CGFloat) -> CGSize {
  return CGSize(width: left.width*right, height: left.height*right)
}
<<<<<<< HEAD
internal func *(left: CGSize, right: CGSize) -> CGSize {
  return CGSize(width: left.width*right.width, height: left.height*right.width)
}
internal func /(left: CGSize, right: CGSize) -> CGSize {
=======

internal func / (left: CGSize, right: CGSize) -> CGSize {
>>>>>>> dd58e4a7
  return CGSize(width: left.width/right.width, height: left.height/right.height)
}<|MERGE_RESOLUTION|>--- conflicted
+++ resolved
@@ -98,7 +98,6 @@
 internal func / (left: CGPoint, right: CGFloat) -> CGPoint {
   return CGPoint(x: left.x/right, y: left.y/right)
 }
-<<<<<<< HEAD
 internal func /(left: CGPoint, right: CGPoint) -> CGPoint {
   return CGPoint(x: left.x/right.x, y: left.y/right.y)
 }
@@ -109,14 +108,6 @@
   return CGPoint(x: left.x*right.width, y: left.y*right.width)
 }
 internal func *(left: CGFloat, right: CGPoint) -> CGPoint {
-=======
-
-internal func * (left: CGPoint, right: CGFloat) -> CGPoint {
-  return CGPoint(x: left.x*right, y: left.y*right)
-}
-
-internal func * (left: CGFloat, right: CGPoint) -> CGPoint {
->>>>>>> dd58e4a7
   return right * left
 }
 
@@ -135,14 +126,9 @@
 internal func * (left: CGSize, right: CGFloat) -> CGSize {
   return CGSize(width: left.width*right, height: left.height*right)
 }
-<<<<<<< HEAD
 internal func *(left: CGSize, right: CGSize) -> CGSize {
   return CGSize(width: left.width*right.width, height: left.height*right.width)
 }
 internal func /(left: CGSize, right: CGSize) -> CGSize {
-=======
-
-internal func / (left: CGSize, right: CGSize) -> CGSize {
->>>>>>> dd58e4a7
   return CGSize(width: left.width/right.width, height: left.height/right.height)
 }