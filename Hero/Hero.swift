// The MIT License (MIT)
//
// Copyright (c) 2016 Luke Zhao <me@lkzhao.com>
//
// Permission is hereby granted, free of charge, to any person obtaining a copy
// of this software and associated documentation files (the "Software"), to deal
// in the Software without restriction, including without limitation the rights
// to use, copy, modify, merge, publish, distribute, sublicense, and/or sell
// copies of the Software, and to permit persons to whom the Software is
// furnished to do so, subject to the following conditions:
//
// The above copyright notice and this permission notice shall be included in
// all copies or substantial portions of the Software.
//
// THE SOFTWARE IS PROVIDED "AS IS", WITHOUT WARRANTY OF ANY KIND, EXPRESS OR
// IMPLIED, INCLUDING BUT NOT LIMITED TO THE WARRANTIES OF MERCHANTABILITY,
// FITNESS FOR A PARTICULAR PURPOSE AND NONINFRINGEMENT. IN NO EVENT SHALL THE
// AUTHORS OR COPYRIGHT HOLDERS BE LIABLE FOR ANY CLAIM, DAMAGES OR OTHER
// LIABILITY, WHETHER IN AN ACTION OF CONTRACT, TORT OR OTHERWISE, ARISING FROM,
// OUT OF OR IN CONNECTION WITH THE SOFTWARE OR THE USE OR OTHER DEALINGS IN
// THE SOFTWARE.

import UIKit

internal class Hero: NSObject {
  weak var toViewController: UIViewController?
  weak var fromViewController: UIViewController?
  
  var interactive = false

  var container: UIView! {
    return animatingViewContainer
  }
  var transitionContainer: UIView!
  var presenting = true
  
  fileprivate var completionCallback: (() -> Void)?
  
  fileprivate var maxDurationNeeded: TimeInterval = 0.0
  fileprivate var inContainerController = false
  fileprivate weak var transitionContext: UIViewControllerContextTransitioning?
  
  fileprivate var toView: UIView { return toViewController!.view }
  fileprivate var fromView: UIView { return fromViewController!.view }
  
  fileprivate var context: HeroContext!
  fileprivate var animatingViewContainer: UIView!
  
  fileprivate var processors: [HeroPreprocessor]!
  fileprivate var animators: [HeroAnimator]!
  fileprivate var plugins: [HeroPlugin]!
  
  fileprivate static let builtInProcessors: [HeroPreprocessor] = [
    ClearModifierPreprocessor(),
    ViewToViewPreprocessor(),
    SourceIDPreprocessor(),
    CascadePreprocessor()
  ]

  fileprivate static let builtInAnimator = [
    HeroDefaultAnimator()
  ]
  
  fileprivate static var enabledPlugins: [HeroPlugin.Type] = []
  var lastProgress:Double = 0
  fileprivate var animatorViews: [([UIView],[UIView])]!
}

internal extension Hero {
  static func isEnabled(plugin: HeroPlugin.Type) -> Bool {
    return enabledPlugins.index(where: { return $0 == plugin}) != nil
  }
  
  static func enable(plugin: HeroPlugin.Type) {
    disable(plugin: plugin)
    enabledPlugins.append(plugin)
  }

  static func disable(plugin: HeroPlugin.Type) {
    if let index = enabledPlugins.index(where: { return $0 == plugin}) {
      enabledPlugins.remove(at: index)
    }
  }
}

internal extension Hero {
  func start() {
    if plugins == nil {
      plugins = Hero.enabledPlugins.map({ return $0.init() })
    }
    processors = Hero.builtInProcessors
    animators = Hero.builtInAnimator
    
    // swift 3 bug. no idea why it wont let me to use append(contentsOf:) or + operator
    for plugin in plugins {
      processors.append(plugin)
      animators.append(plugin)
    }
    
<<<<<<< HEAD
    (fromViewController as? HeroViewControllerDelegate)?.heroWillStartAnimatingTo?(viewController: toViewController!)
    
    if
      let navigationController = fromViewController as? UINavigationController,
      let delegate = navigationController.topViewController as? HeroViewControllerDelegate {
        delegate.heroWillStartAnimatingTo?(viewController: toViewController!)
    }
    
    (toViewController as? HeroViewControllerDelegate)?.heroWillStartAnimatingFrom?(viewController: fromViewController!)
    
    if
      let navigationController = toViewController as? UINavigationController,
      let delegate = navigationController.topViewController as? HeroViewControllerDelegate {
=======
    if let delegate = fromViewController as? HeroViewControllerDelegate{
      delegate.heroWillStartTransition?()
      delegate.heroWillStartAnimatingTo?(viewController: toViewController!)
    }
    if let navigationController = fromViewController as? UINavigationController,
      let delegate = navigationController.topViewController as? HeroViewControllerDelegate{
      delegate.heroWillStartTransition?()
      delegate.heroWillStartAnimatingTo?(viewController: toViewController!)
    }
    if let delegate = toViewController as? HeroViewControllerDelegate{
      delegate.heroWillStartTransition?()
      delegate.heroWillStartAnimatingFrom?(viewController: fromViewController!)
    }
    if let navigationController = toViewController as? UINavigationController,
      let delegate = navigationController.topViewController as? HeroViewControllerDelegate{
      delegate.heroWillStartTransition?()
>>>>>>> 6c94d768
      delegate.heroWillStartAnimatingFrom?(viewController: fromViewController!)
    }

    transitionContainer.isUserInteractionEnabled = false
    
    // a view to hold all the animation views
    animatingViewContainer = UIView(frame: transitionContainer.bounds)
    transitionContainer.addSubview(animatingViewContainer)
    
    // create a snapshot view to hide all the flashing that might happen
    let completeSnapshot = fromView.snapshotView(afterScreenUpdates: true)!
    transitionContainer.addSubview(completeSnapshot)
    
    animatingViewContainer.addSubview(fromView)
    animatingViewContainer.insertSubview(toView, belowSubview: fromView)
    animatingViewContainer.backgroundColor = toView.backgroundColor

    toView.frame = transitionContainer.bounds
    toView.updateConstraints()
    toView.setNeedsLayout()
    toView.layoutIfNeeded()
    
    context = HeroContext(container:animatingViewContainer, fromView: fromView, toView:toView)
    
    // ask each preprocessor to process
    for processor in processors {
      processor.process(context:context, fromViews: context.fromViews, toViews: context.toViews)
    }
    animatorViews = []
    var fromViews = context.fromViews
    var toViews = context.toViews
    for animator in animators.reversed() {
      let currentFromViews = fromViews.filterInPlace{ [context] (view:UIView) -> Bool in
        return !animator.canAnimate(context: context!, view: view, appearing: false)
      }
      let currentToViews = toViews.filterInPlace{ [context] (view:UIView) -> Bool in
        return !animator.canAnimate(context: context!, view: view, appearing: true)
      }
      animatorViews.insert((currentFromViews, currentToViews), at: 0)
    }

    if fromViews.first == fromView && toViews.first == toView {
      // if no animator can animate toView & fromView, set the effect to fade // i.e. default effect
      context[toView, "fade"] = []
      animatorViews[0].1.insert(toView, at: 0)
    }

    // wait for a frame if using navigation controller.
    // a bug with navigation controller. the snapshot is not captured if animating immediately
    delay(inContainerController && presenting ? 0.02 : 0) {
      for (currentFromViews, currentToViews) in self.animatorViews {
        // auto hide all animated views
<<<<<<< HEAD
        for v in currentFromViews {
          v.isHidden = true
        }
        for v in currentToViews {
          v.isHidden = true
=======
        for v in currentFromViews{
          self.context.hide(view: v)
        }
        for v in currentToViews{
          self.context.hide(view: v)
>>>>>>> 6c94d768
        }
      }
      
      for (i, a) in self.animators.enumerated() {
        let duration = a.animate(context: self.context,
                                 fromViews: self.animatorViews[i].0,
                                 toViews: self.animatorViews[i].1)
        self.maxDurationNeeded = max(self.maxDurationNeeded, duration)
      }
      
      // we are done with setting up, so remove the covering snapshot
      completeSnapshot.removeFromSuperview()
      
      if self.interactive {
        if self.lastProgress == 0 {
          self.update(progress: 0)
        }
      } else {
        delay(self.maxDurationNeeded) {
          self.end(finished: true)
        }
      }
    }
  }

  internal func transition(from: UIViewController, to: UIViewController, in view: UIView, completion: (() -> Void)? = nil) {
    inContainerController = false
    presenting = true
    transitionContainer = view
    fromViewController = from
    toViewController = to
    completionCallback = completion
    start()
  }
  
  internal func end(finished: Bool) {
    guard transitionContainer != nil else { return }
    for (i, animator) in animators.enumerated(){
      animator.clean()
<<<<<<< HEAD
      for v in animatorViews[i].0{
        v.isHidden = false
      }
      for v in animatorViews[i].1{
        v.isHidden = false
=======
      for v in self.animatorViews[i].0{
        context.unhide(view:v)
      }
      for v in self.animatorViews[i].1{
        context.unhide(view:v)
>>>>>>> 6c94d768
      }
    }
    
    // move fromView & toView back from animatingViewContainer
    transitionContainer.addSubview(finished ? toView : fromView)

    if presenting != finished, !inContainerController {
      // bug: http://openradar.appspot.com/radar?id=5320103646199808
      UIApplication.shared.keyWindow!.addSubview(toView)
    }

    animatingViewContainer.removeFromSuperview()
    animatingViewContainer = nil
    animatorViews = nil
    processors = nil
    animators = nil
    plugins = nil
    context = nil
    inContainerController = false
    interactive = false
    lastProgress = 0
    maxDurationNeeded = 0
    
    transitionContainer!.isUserInteractionEnabled = true
    let transitionContext = self.transitionContext
    let fvc = fromViewController!
    let tvc = toViewController!
    let completion = completionCallback

    transitionContainer = nil
    self.transitionContext = nil
    fromViewController = nil
    toViewController = nil
    completionCallback = nil
    
    transitionContext?.completeTransition(finished)
    completion?()

    if let delegate = fvc as? HeroViewControllerDelegate {
      delegate.heroDidEndAnimatingTo?(viewController: tvc)
      delegate.heroDidEndTransition?()
    }
    if let nc = fvc as? UINavigationController,
       let delegate = nc.topViewController as? HeroViewControllerDelegate {
      delegate.heroDidEndAnimatingTo?(viewController: tvc)
      delegate.heroDidEndTransition?()
    }
    if let delegate = tvc as? HeroViewControllerDelegate {
      delegate.heroDidEndAnimatingFrom?(viewController: fvc)
      delegate.heroDidEndTransition?()
    }
    if let nc = tvc as? UINavigationController,
      let delegate = nc.topViewController as? HeroViewControllerDelegate {
      delegate.heroDidEndAnimatingFrom?(viewController: fvc)
      delegate.heroDidEndTransition?()
    }
  }
}

extension Hero: HeroInteractiveContext {
  func update(progress: Double) {
    let p = max(0, min(1, progress))
    lastProgress = p
    for a in animators{
      a.seekTo(timePassed: p * maxDurationNeeded)
    }
    transitionContext?.updateInteractiveTransition(CGFloat(p))
  }
  func end() {
    var maxTime:TimeInterval = 0
    for animator in animators {
      maxTime = max(maxTime, animator.resume(timePassed:lastProgress*maxDurationNeeded, reverse: false))
    }
    transitionContext?.finishInteractiveTransition()
    delay(maxTime) {
      self.end(finished: true)
    }
  }
  func cancel() {
    var maxTime:TimeInterval = 0
    for animator in animators {
      maxTime = max(maxTime, animator.resume(timePassed:lastProgress*maxDurationNeeded, reverse: true))
    }
    transitionContext?.cancelInteractiveTransition()
    delay(maxTime){
      self.end(finished: false)
    }
  }
  func temporarilySet(view: UIView, with modifiers: String) {
    let modifiers = HeroContext.extractModifiers(modifierString: modifiers)
    
    func set(modifiersTo view: UIView) {
        for animator in animators {
            animator.temporarilySet(view: view, to: modifiers)
        }
    }
    
    if let otherView = context.pairedView(for: view) {
        set(modifiersTo: otherView)
    }
    set(modifiersTo: view)
  }
}

extension Hero: UIViewControllerAnimatedTransitioning {
  func animateTransition(using context: UIViewControllerContextTransitioning) {
    if transitionContext != nil {
      return
    }
    transitionContext = context
    fromViewController = fromViewController ?? context.viewController(forKey: .from)
    toViewController = toViewController ?? context.viewController(forKey: .to)
    transitionContainer = context.containerView
    start()
  }
  
  func transitionDuration(using transitionContext: UIViewControllerContextTransitioning?) -> TimeInterval {
    return 0.375
  }
}

extension Hero: UIViewControllerTransitioningDelegate {
  fileprivate var interactiveTransitioning: UIViewControllerInteractiveTransitioning? {
    if let fvc = fromViewController as? HeroViewControllerDelegate {
      interactive = fvc.wantInteractiveHeroTransition?(context: self) ?? false
    }
    if !interactive, let navigationController = fromViewController as? UINavigationController,
      let fvc = navigationController.topViewController as? HeroViewControllerDelegate {
      interactive = fvc.wantInteractiveHeroTransition?(context: self) ?? false
    }
    if !interactive {
      plugins = Hero.enabledPlugins.map({ return $0.init() })
      for plugin in plugins{
        if plugin.wantInteractiveHeroTransition(context: self) {
          interactive = true
          break
        }
      }
    }
    return interactive ? self : nil
  }

  func animationController(forPresented presented: UIViewController, presenting: UIViewController, source: UIViewController) -> UIViewControllerAnimatedTransitioning? {
    self.presenting = true
    self.fromViewController = fromViewController ?? presenting
    self.toViewController = toViewController ?? presented
    return self
  }
  
  func animationController(forDismissed dismissed: UIViewController) -> UIViewControllerAnimatedTransitioning? {
    self.presenting = false
    self.fromViewController = fromViewController ?? dismissed
    return self
  }

  func interactionControllerForDismissal(using animator: UIViewControllerAnimatedTransitioning) -> UIViewControllerInteractiveTransitioning? {
    return interactiveTransitioning
  }
  
  func interactionControllerForPresentation(using animator: UIViewControllerAnimatedTransitioning) -> UIViewControllerInteractiveTransitioning? {
    return interactiveTransitioning
  }
}

extension Hero: UIViewControllerInteractiveTransitioning {
  func startInteractiveTransition(_ transitionContext: UIViewControllerContextTransitioning) {
    animateTransition(using: transitionContext)
  }
}

extension Hero: UINavigationControllerDelegate {
  
  func navigationController(_ navigationController: UINavigationController, animationControllerFor operation: UINavigationControllerOperation, from fromVC: UIViewController, to toVC: UIViewController) -> UIViewControllerAnimatedTransitioning? {
    self.presenting = operation == .push
    self.fromViewController = fromViewController ?? fromVC
    self.toViewController = toViewController ?? toVC
    self.inContainerController = true
    return self
  }
  
  func navigationController(_ navigationController: UINavigationController, interactionControllerFor animationController: UIViewControllerAnimatedTransitioning) -> UIViewControllerInteractiveTransitioning? {
    return interactiveTransitioning
  }
}

extension Hero: UITabBarControllerDelegate{
  func tabBarController(_ tabBarController: UITabBarController, interactionControllerFor animationController: UIViewControllerAnimatedTransitioning) -> UIViewControllerInteractiveTransitioning? {
    return interactiveTransitioning
  }
  
  func tabBarController(_ tabBarController: UITabBarController, animationControllerForTransitionFrom fromVC: UIViewController, to toVC: UIViewController) -> UIViewControllerAnimatedTransitioning? {
    self.presenting = true
    self.fromViewController = fromViewController ?? fromVC
    self.toViewController = toViewController ?? toVC
    self.inContainerController = true
    return self
  }
}<|MERGE_RESOLUTION|>--- conflicted
+++ resolved
@@ -97,38 +97,22 @@
       animators.append(plugin)
     }
     
-<<<<<<< HEAD
-    (fromViewController as? HeroViewControllerDelegate)?.heroWillStartAnimatingTo?(viewController: toViewController!)
-    
-    if
-      let navigationController = fromViewController as? UINavigationController,
-      let delegate = navigationController.topViewController as? HeroViewControllerDelegate {
-        delegate.heroWillStartAnimatingTo?(viewController: toViewController!)
-    }
-    
-    (toViewController as? HeroViewControllerDelegate)?.heroWillStartAnimatingFrom?(viewController: fromViewController!)
-    
-    if
-      let navigationController = toViewController as? UINavigationController,
-      let delegate = navigationController.topViewController as? HeroViewControllerDelegate {
-=======
-    if let delegate = fromViewController as? HeroViewControllerDelegate{
+    if let delegate = fromViewController as? HeroViewControllerDelegate {
       delegate.heroWillStartTransition?()
       delegate.heroWillStartAnimatingTo?(viewController: toViewController!)
     }
     if let navigationController = fromViewController as? UINavigationController,
-      let delegate = navigationController.topViewController as? HeroViewControllerDelegate{
+      let delegate = navigationController.topViewController as? HeroViewControllerDelegate {
       delegate.heroWillStartTransition?()
       delegate.heroWillStartAnimatingTo?(viewController: toViewController!)
     }
-    if let delegate = toViewController as? HeroViewControllerDelegate{
+    if let delegate = toViewController as? HeroViewControllerDelegate {
       delegate.heroWillStartTransition?()
       delegate.heroWillStartAnimatingFrom?(viewController: fromViewController!)
     }
     if let navigationController = toViewController as? UINavigationController,
-      let delegate = navigationController.topViewController as? HeroViewControllerDelegate{
+      let delegate = navigationController.topViewController as? HeroViewControllerDelegate {
       delegate.heroWillStartTransition?()
->>>>>>> 6c94d768
       delegate.heroWillStartAnimatingFrom?(viewController: fromViewController!)
     }
 
@@ -181,19 +165,11 @@
     delay(inContainerController && presenting ? 0.02 : 0) {
       for (currentFromViews, currentToViews) in self.animatorViews {
         // auto hide all animated views
-<<<<<<< HEAD
         for v in currentFromViews {
-          v.isHidden = true
+          self.context.hide(view: v)
         }
         for v in currentToViews {
-          v.isHidden = true
-=======
-        for v in currentFromViews{
           self.context.hide(view: v)
-        }
-        for v in currentToViews{
-          self.context.hide(view: v)
->>>>>>> 6c94d768
         }
       }
       
@@ -233,19 +209,11 @@
     guard transitionContainer != nil else { return }
     for (i, animator) in animators.enumerated(){
       animator.clean()
-<<<<<<< HEAD
-      for v in animatorViews[i].0{
-        v.isHidden = false
-      }
-      for v in animatorViews[i].1{
-        v.isHidden = false
-=======
-      for v in self.animatorViews[i].0{
+      for v in animatorViews[i].0 {
         context.unhide(view:v)
       }
-      for v in self.animatorViews[i].1{
+      for v in animatorViews[i].1 {
         context.unhide(view:v)
->>>>>>> 6c94d768
       }
     }
     
