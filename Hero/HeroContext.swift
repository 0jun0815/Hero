--- conflicted
+++ resolved
@@ -100,13 +100,9 @@
     let oldCornerRadius = view.layer.cornerRadius
     view.layer.cornerRadius = 0
     let snapshot:UIView
-<<<<<<< HEAD
     if #available(iOS 9.0, *), let stackView = view as? UIStackView{
       snapshot = stackView.slowSnapshotView()
-    } else {
-      snapshot = view.slowSnapshotView()
-=======
-    if let imageView = view as? UIImageView{
+    } else if let imageView = view as? UIImageView{
       let contentView = UIImageView(image: imageView.image)
       contentView.frame = imageView.bounds
       contentView.contentMode = imageView.contentMode
@@ -115,7 +111,6 @@
       snapshot = snapShotView
     } else {
       snapshot = view.snapshotView(afterScreenUpdates: true)!
->>>>>>> 025bc81a
     }
     view.layer.cornerRadius = oldCornerRadius
     
